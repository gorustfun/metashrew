--- conflicted
+++ resolved
@@ -8,13 +8,7 @@
 use serde::{Deserialize, Serialize};
 use serde_json;
 //use std::collections::HashSet;
-<<<<<<< HEAD
-use env_logger;
 use metashrew_indexer::mempool::{RocksDBPendingAdapter};
-=======
-use anyhow;
-use log::{debug, info};
->>>>>>> 8c277c64
 use std::env;
 use std::ffi::OsString;
 use std::fs::File;
@@ -24,7 +18,6 @@
 use std::time::{SystemTime, UNIX_EPOCH};
 use substring::Substring;
 use tiny_keccak::{Hasher, Sha3};
-
 use env_logger;
 
 static mut INIT_DB: Option<&'static DB> = None;
@@ -97,12 +90,8 @@
     hash: [u8; 32],
     #[allow(dead_code)]
     program: Vec<u8>,
-<<<<<<< HEAD
     runtime: Option<MetashrewRuntime<RocksDBRuntimeAdapter>>,
     pending: Option<MetashrewRuntime<RocksDBPendingAdapter>>,
-=======
-    runtime: MetashrewRuntime<RocksDBRuntimeAdapter>,
->>>>>>> 8c277c64
 }
 
 /*
@@ -210,7 +199,6 @@
         let height: u32 = if body.params[2] == "latest" {
             catch_up();
             fetch_and_set_height()
-<<<<<<< HEAD
         } else if body.params[2] == "pending" {
             let mut pending;
             unsafe {
@@ -225,7 +213,7 @@
             }
             return Ok(HttpResponse::Ok().json(JsonRpcResult {
                 id: body.id,
-                result: hex::encode(
+                result: String::from("0x") + &hex::encode(
                     context
                         .pending
                         .as_ref()
@@ -244,8 +232,6 @@
                 ),
                 jsonrpc: "2.0".to_string(),
             }));
-=======
->>>>>>> 8c277c64
         } else {
             let h = body.params[2].parse::<u32>().unwrap();
             if h > height() {
@@ -256,23 +242,12 @@
         };
         let result = JsonRpcResult {
             id: body.id,
-<<<<<<< HEAD
-            result: hex::encode(
-                context
-                    .runtime
-                    .as_ref()
-                    .expect("the runtime was not set in context")
-                    .view(
-                        body.params[0].clone(),
-                        &hex::decode(
-                            body.params[1]
-                                .to_string()
-                                .substring(2, body.params[1].len()),
-=======
             result: String::from("0x")
                 + hex::encode(
                     context
                         .runtime
+                        .as_ref()
+                        .expect("there is no runtime set in the context")
                         .view(
                             body.params[0].clone(),
                             &hex::decode(
@@ -282,7 +257,6 @@
                             )
                             .unwrap(),
                             height,
->>>>>>> 8c277c64
                         )
                         .unwrap(),
                 )
@@ -356,7 +330,6 @@
             .app_data(web::Data::new(Context {
                 hash: output,
                 program: bytes.clone(),
-<<<<<<< HEAD
                 runtime: Some(
                     MetashrewRuntime::load(path_clone.clone(), unsafe {
                         RocksDBRuntimeAdapter(INIT_DB.unwrap())
@@ -368,13 +341,7 @@
                         RocksDBPendingAdapter(INIT_DB.unwrap())
                     })
                     .unwrap(),
-                ),
-=======
-                runtime: MetashrewRuntime::load(path_clone.clone(), unsafe {
-                    RocksDBRuntimeAdapter(INIT_DB.unwrap())
-                })
-                .unwrap(),
->>>>>>> 8c277c64
+                )
             }))
             .service(view)
     })
